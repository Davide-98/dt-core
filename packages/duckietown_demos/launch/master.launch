--- conflicted
+++ resolved
@@ -2,7 +2,7 @@
 <launch>
 	<!-- start args TODO: most things here should come from node's config files!-->
 	<arg name="veh" default="$(env VEHICLE_NAME)"/>
-        <arg name="demo_name" /> <!-- this is required  used for demo specific configs like fsm -->
+    <arg name="demo_name" /> <!-- this is required  used for demo specific configs like fsm -->
 	<arg name="config" default="baseline" />
 	<arg name="camera_topic" default="camera_node"/>
 	<arg name="param_file_name" default="default" />
@@ -62,13 +62,10 @@
     <arg name="apriltags_random" default="false"/>
 
     <arg name="unicorn_intersection" default="false"/>
-<<<<<<< HEAD
 
     <arg name="statistics" default="false"/>
     <arg name="enable_statistics" default="$(arg statistics)"/>
     <arg name="maintenance_control" default="false"/>
-=======
->>>>>>> 1f443319
     <!-- end switch args -->
 
 
@@ -76,6 +73,7 @@
     <group if="$(arg camera)">
 
         <group if="$(arg /camera/raw)">
+            <!-- not LF, IN -->
             <group if="$(arg /camera/raw/rect)">
                 <!-- Image Decoding -->
                 <remap from="decoder_node/compressed_image" to="camera_node/image/compressed"/>
@@ -237,25 +235,14 @@
     <group if="$(arg apriltags)">
         <!-- Detector node -->
         <remap from="image_rect" to="camera_node/image/rect" />
-<<<<<<< HEAD
-        <remap from="camera_node/image/camera_info" to="camera_node/raw_camera_info" />
-        <remap from="apriltags_detector_node/image_raw" to="camera_node/image/rect"/>
-        <remap from="apriltags_detector_node/camera_info" to="camera_node/raw_camera_info"/> <!-- was apriltag_ros-->
-        <include file="$(find apriltags2_ros)/launch/apriltag_detector_node.launch">
-=======
         <remap from="camera_info" to="camera_node/raw_camera_info" />
         <include file="$(find apriltag)/launch/apriltag_detector_node.launch">
->>>>>>> 1f443319
             <arg name="veh" value="$(arg veh)"/>
         </include>
 
         <!-- Postprocessing node -->
         <remap from="apriltags_postprocessing_node/apriltags_in" to="tag_detections" />
-<<<<<<< HEAD
-        <include file="$(find apriltags_ros)/launch/apriltags_postprocessing_node.launch"> <!-- was apriltag_duckietown -->
-=======
         <include file="$(find apriltag)/launch/apriltag_postprocessing_node.launch">
->>>>>>> 1f443319
             <arg name="veh" value="$(arg veh)"/>
             <arg name="config" value="$(arg config)"/>
             <arg name="param_file_name" value="$(arg param_file_name)"/>
