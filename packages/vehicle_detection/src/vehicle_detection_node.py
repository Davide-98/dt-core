--- conflicted
+++ resolved
@@ -33,11 +33,7 @@
         self.last_stamp = rospy.Time.now()
 
         self.sub_image = rospy.Subscriber("~image", CompressedImage,
-<<<<<<< HEAD
-                                          self.cbImage, buff_size=921600, 
-=======
                                           self.cbImage, buff_size=921600,
->>>>>>> 4260cc0b
                                           queue_size=1)
         self.sub_switch = rospy.Subscriber("~switch", BoolStamped,
                                            self.cbSwitch, queue_size=1)
@@ -70,11 +66,7 @@
         thread.start()
         # Returns rightaway
 
-<<<<<<< HEAD
-    def processImage(self, image_msg): 
-=======
     def processImage(self, image_msg):
->>>>>>> 4260cc0b
         if not self.active:
             return
         now = rospy.Time.now()
@@ -122,17 +114,10 @@
             vehicle_corners_msg_out.H = self.circlepattern_dims[1]
             vehicle_corners_msg_out.W = self.circlepattern_dims[0]
             self.pub_corners.publish(vehicle_corners_msg_out)
-<<<<<<< HEAD
-        
-        elapsed_time = (rospy.Time.now() - start).to_sec()
-        self.pub_time_elapsed.publish(elapsed_time)
-        
-=======
 
         elapsed_time = (rospy.Time.now() - start).to_sec()
         self.pub_time_elapsed.publish(elapsed_time)
 
->>>>>>> 4260cc0b
         if detection and self.publish_circles:
             cv2.drawChessboardCorners(image_cv,
                                         self.circlepattern_dims, corners, detection)
