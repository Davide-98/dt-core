#!/usr/bin/env python
import rospy
from cv_bridge import CvBridge
from sensor_msgs.msg import Image
from std_msgs.msg import Float32
from duckietown_msgs.msg import SegmentList,   LanePose, BoolStamped, Twist2DStamped
from duckietown_utils.instantiate_utils import instantiate

class LaneFilterNode(object):
    def __init__(self):
        self.node_name = "Lane Filter"
        self.active = True
        self.filter = None
        self.updateParams(None)
        
        self.t_last_update = rospy.get_time()
        self.velocity = Twist2DStamped()
        
        # Subscribers
        self.sub = rospy.Subscriber("~segment_list", SegmentList, self.processSegments, queue_size=1)
        self.sub_switch = rospy.Subscriber("~switch", BoolStamped, self.cbSwitch, queue_size=1)
        self.sub_velocity = rospy.Subscriber("~car_cmd", Twist2DStamped, self.updateVelocity)

        # Publishers
        self.pub_lane_pose  = rospy.Publisher("~lane_pose", LanePose, queue_size=1)
        self.pub_belief_img = rospy.Publisher("~belief_img", Image, queue_size=1)
<<<<<<< HEAD
        self.pub_entropy    = rospy.Publisher("~entropy", Float32, queue_size=1)
        self.pub_in_lane    = rospy.Publisher("~in_lane", BoolStamped, queue_size=1)
=======
        self.pub_ml_img = rospy.Publisher("~ml_img",Image,queue_size=1)
        self.pub_entropy    = rospy.Publisher("~entropy",Float32, queue_size=1)
        self.pub_in_lane    = rospy.Publisher("~in_lane",BoolStamped, queue_size=1)
>>>>>>> 2fc0e4c4

        # timer for updating the params
        self.timer = rospy.Timer(rospy.Duration.from_sec(1.0), self.updateParams)


    def updateParams(self, event):
        if self.filter is None:
            c = rospy.get_param('~filter')
            assert isinstance(c, list) and len(c) == 2, c

            self.loginfo('new filter config: %s' % str(c))
            self.filter = instantiate(c[0], c[1])
            

    def cbSwitch(self, switch_msg):
        self.active = switch_msg.data

    def processSegments(self,segment_list_msg):
        if not self.active:
            return

        # Step 1: predict
        current_time = rospy.get_time()
        dt = current_time - self.t_last_update 
        v = self.velocity.v 
        w = self.velocity.omega

        self.filter.predict(dt=dt, v=v, w=w)
        self.t_last_update = current_time

        # Step 2: update
        ml = self.filter.update(segment_list_msg.segments)
        if ml is not None:
            ml_img = self.getDistributionImage(ml,segment_list_msg.header.stamp)
            self.pub_ml_img.publish(ml_img)
        
        # Step 3: build messages and publish things
        [d_max,phi_max] = self.filter.getEstimate()
        max_val = self.filter.getMax()
        in_lane = max_val > self.filter.min_max 

        # build lane pose message to send
        lanePose = LanePose()
        lanePose.header.stamp = segment_list_msg.header.stamp
        lanePose.d = d_max
        lanePose.phi = phi_max
        lanePose.in_lane = in_lane
        # XXX: is it always NORMAL?
        lanePose.status = lanePose.NORMAL

        # publish the belief image
        belief_img = self.getDistributionImage(self.filter.belief,segment_list_msg.header.stamp)
        self.pub_lane_pose.publish(lanePose)
        self.pub_belief_img.publish(belief_img)

        # also publishing a separate Bool for the FSM
        in_lane_msg = BoolStamped()
        in_lane_msg.header.stamp = segment_list_msg.header.stamp
        in_lane_msg.data = in_lane
        self.pub_in_lane.publish(in_lane_msg)

    def getDistributionImage(self,mat,stamp):
        bridge = CvBridge()
        img = bridge.cv2_to_imgmsg((255*mat).astype('uint8'), "mono8")
        img.header.stamp = stamp
        return img
        
    def updateVelocity(self,twist_msg):
        self.velocity = twist_msg

    def onShutdown(self):
        rospy.loginfo("[LaneFilterNode] Shutdown.")

    def loginfo(self, s):
        rospy.loginfo('[%s] %s' % (self.node_name, s))


if __name__ == '__main__':
    rospy.init_node('lane_filter',anonymous=False)
    lane_filter_node = LaneFilterNode()
    rospy.on_shutdown(lane_filter_node.onShutdown)
    rospy.spin()<|MERGE_RESOLUTION|>--- conflicted
+++ resolved
@@ -12,10 +12,10 @@
         self.active = True
         self.filter = None
         self.updateParams(None)
-        
+
         self.t_last_update = rospy.get_time()
         self.velocity = Twist2DStamped()
-        
+
         # Subscribers
         self.sub = rospy.Subscriber("~segment_list", SegmentList, self.processSegments, queue_size=1)
         self.sub_switch = rospy.Subscriber("~switch", BoolStamped, self.cbSwitch, queue_size=1)
@@ -24,14 +24,10 @@
         # Publishers
         self.pub_lane_pose  = rospy.Publisher("~lane_pose", LanePose, queue_size=1)
         self.pub_belief_img = rospy.Publisher("~belief_img", Image, queue_size=1)
-<<<<<<< HEAD
-        self.pub_entropy    = rospy.Publisher("~entropy", Float32, queue_size=1)
-        self.pub_in_lane    = rospy.Publisher("~in_lane", BoolStamped, queue_size=1)
-=======
+
         self.pub_ml_img = rospy.Publisher("~ml_img",Image,queue_size=1)
         self.pub_entropy    = rospy.Publisher("~entropy",Float32, queue_size=1)
         self.pub_in_lane    = rospy.Publisher("~in_lane",BoolStamped, queue_size=1)
->>>>>>> 2fc0e4c4
 
         # timer for updating the params
         self.timer = rospy.Timer(rospy.Duration.from_sec(1.0), self.updateParams)
@@ -44,7 +40,7 @@
 
             self.loginfo('new filter config: %s' % str(c))
             self.filter = instantiate(c[0], c[1])
-            
+
 
     def cbSwitch(self, switch_msg):
         self.active = switch_msg.data
@@ -55,8 +51,8 @@
 
         # Step 1: predict
         current_time = rospy.get_time()
-        dt = current_time - self.t_last_update 
-        v = self.velocity.v 
+        dt = current_time - self.t_last_update
+        v = self.velocity.v
         w = self.velocity.omega
 
         self.filter.predict(dt=dt, v=v, w=w)
@@ -67,11 +63,11 @@
         if ml is not None:
             ml_img = self.getDistributionImage(ml,segment_list_msg.header.stamp)
             self.pub_ml_img.publish(ml_img)
-        
+
         # Step 3: build messages and publish things
         [d_max,phi_max] = self.filter.getEstimate()
         max_val = self.filter.getMax()
-        in_lane = max_val > self.filter.min_max 
+        in_lane = max_val > self.filter.min_max
 
         # build lane pose message to send
         lanePose = LanePose()
@@ -98,7 +94,7 @@
         img = bridge.cv2_to_imgmsg((255*mat).astype('uint8'), "mono8")
         img.header.stamp = stamp
         return img
-        
+
     def updateVelocity(self,twist_msg):
         self.velocity = twist_msg
 
