#!/usr/bin/env python
from cv_bridge import CvBridge
from duckietown_msgs.msg import SegmentList, LanePose, BoolStamped, Twist2DStamped
import duckietown_utils as dtu
import rospy
from sensor_msgs.msg import Image
import numpy as np
from std_msgs.msg import Float32


class LaneFilterNode(object):

    def __init__(self):
        self.node_name = "Lane Filter"
        self.active = True
        self.filter = None
        self.updateParams(None)

        self.t_last_update = rospy.get_time()
        self.velocity = Twist2DStamped()
<<<<<<< HEAD
=======
        self.d_median = []
        self.phi_median = []
>>>>>>> 267eff86

        # Subscribers
        self.sub = rospy.Subscriber("~segment_list", SegmentList, self.processSegments, queue_size=1)
        self.sub_switch = rospy.Subscriber("~switch", BoolStamped, self.cbSwitch, queue_size=1)
        self.sub_velocity = rospy.Subscriber("~car_cmd", Twist2DStamped, self.updateVelocity)

        # Publishers
        self.pub_lane_pose = rospy.Publisher("~lane_pose", LanePose, queue_size=1)
        self.pub_belief_img = rospy.Publisher("~belief_img", Image, queue_size=1)

        self.pub_ml_img = rospy.Publisher("~ml_img", Image, queue_size=1)
        self.pub_entropy = rospy.Publisher("~entropy", Float32, queue_size=1)
        self.pub_in_lane = rospy.Publisher("~in_lane", BoolStamped, queue_size=1)

        # timer for updating the params
        self.timer = rospy.Timer(rospy.Duration.from_sec(1.0), self.updateParams)

    def updateParams(self, event):
        if self.filter is None:
            c = rospy.get_param('~filter')
            assert isinstance(c, list) and len(c) == 2, c

            self.loginfo('new filter config: %s' % str(c))
<<<<<<< HEAD
            self.filter = dtu.instantiate(c[0], c[1])
=======
            self.filter = instantiate(c[0], c[1])

>>>>>>> 267eff86

    def cbSwitch(self, switch_msg):
        self.active = switch_msg.data

    def processSegments(self, segment_list_msg):
        if not self.active:
            return

        # Step 1: predict
        current_time = rospy.get_time()
        dt = current_time - self.t_last_update
        v = self.velocity.v
        w = self.velocity.omega

        self.filter.predict(dt=dt, v=v, w=w)
        self.t_last_update = current_time

        # Step 2: update
<<<<<<< HEAD
        ml = self.filter.update(segment_list_msg)
        if ml is not None:
            ml_img = self.getDistributionImage(ml, segment_list_msg.header.stamp)
            self.pub_ml_img.publish(ml_img)

        # Step 3: build messages and publish things
        [d_max, phi_max] = self.filter.getEstimate()
        max_val = self.filter.getMax()
        in_lane = max_val > self.filter.min_max
=======
        range_arr = np.zeros(self.filter.num_belief+1)
        range_max = 0.6  # range to consider edges in general
        range_min = 0.2
        range_diff = (range_max - range_min)/(self.filter.num_belief - 1)

        for i in range(1,self.filter.num_belief + 1):
            range_arr[i] = range_min + (i-1)*range_diff

        self.filter.update(segment_list_msg.segments, range_arr)

        # Step 3: build messages and publish things
        [d_max,phi_max] = self.filter.getEstimate()
        #print "d_max = ", d_max
        #print "phi_max = ", phi_max
        sum_phi_l = np.sum(phi_max[1:self.filter.num_belief])
        sum_d_l   = np.sum(d_max[1:self.filter.num_belief])
        av_phi_l  = np.average(phi_max[1:self.filter.num_belief])
        av_d_l    = np.average(d_max[1:self.filter.num_belief])


        max_val = self.filter.getMax()
        in_lane = max_val > self.filter.min_max

        #if (sum_phi_l<-1.6 and av_d_l>0.05):
        #    print "I see a left curve"
        #elif (sum_phi_l>1.6 and av_d_l <-0.05):
        #    print "I see a right curve"
        #else:
        #    print "I am on a straight line"

        delta_dmax = np.median(d_max[1:]) # - d_max[0]
        delta_phimax = np.median(phi_max[1:]) #- phi_max[0]

        if len(self.d_median) >= 5:
            self.d_median.pop(0)
            self.phi_median.pop(0)
        self.d_median.append(delta_dmax)
        self.phi_median.append(delta_phimax)
>>>>>>> 267eff86

        # build lane pose message to send
        lanePose = LanePose()
        lanePose.header.stamp = segment_list_msg.header.stamp
        lanePose.d = d_max[0]
        lanePose.phi = phi_max[0]
        lanePose.in_lane = in_lane
        # XXX: is it always NORMAL?
        lanePose.status = lanePose.NORMAL

        #print "Delta dmax", delta_dmax
        #print "Delta phimax", delta_phimax
        if np.median(self.phi_median) < -0.3 and np.median(self.d_median) > 0.05:
            print "left curve"
            lanePose.curvature = 0.025
        elif np.median(self.phi_median) > 0.2 and np.median(self.d_median) < -0.02:
            print "right curve"
            lanePose.curvature = -0.054
        else:
            print "straight line"
            lanePose.curvature = 0.0

        # publish the belief image
<<<<<<< HEAD
        belief_img = self.getDistributionImage(self.filter.belief, segment_list_msg.header.stamp)
=======
        bridge = CvBridge()
        belief_img = bridge.cv2_to_imgmsg((255*self.filter.beliefArray[0]).astype('uint8'), "mono8")
        belief_img.header.stamp = segment_list_msg.header.stamp

>>>>>>> 267eff86
        self.pub_lane_pose.publish(lanePose)
        self.pub_belief_img.publish(belief_img)

        # also publishing a separate Bool for the FSM
        in_lane_msg = BoolStamped()
        in_lane_msg.header.stamp = segment_list_msg.header.stamp
        in_lane_msg.data = in_lane
        self.pub_in_lane.publish(in_lane_msg)

    def getDistributionImage(self, mat, stamp):
        bridge = CvBridge()
        img = bridge.cv2_to_imgmsg((255 * mat).astype('uint8'), "mono8")
        img.header.stamp = stamp
        return img

<<<<<<< HEAD
    def updateVelocity(self, twist_msg):
=======
    def updateVelocity(self,twist_msg):
>>>>>>> 267eff86
        self.velocity = twist_msg

    def onShutdown(self):
        rospy.loginfo("[LaneFilterNode] Shutdown.")

    def loginfo(self, s):
        rospy.loginfo('[%s] %s' % (self.node_name, s))


if __name__ == '__main__':
    rospy.init_node('lane_filter', anonymous=False)
    lane_filter_node = LaneFilterNode()
    rospy.on_shutdown(lane_filter_node.onShutdown)
    rospy.spin()<|MERGE_RESOLUTION|>--- conflicted
+++ resolved
@@ -2,9 +2,9 @@
 from cv_bridge import CvBridge
 from duckietown_msgs.msg import SegmentList, LanePose, BoolStamped, Twist2DStamped
 import duckietown_utils as dtu
+import numpy as np
 import rospy
 from sensor_msgs.msg import Image
-import numpy as np
 from std_msgs.msg import Float32
 
 
@@ -18,11 +18,8 @@
 
         self.t_last_update = rospy.get_time()
         self.velocity = Twist2DStamped()
-<<<<<<< HEAD
-=======
         self.d_median = []
         self.phi_median = []
->>>>>>> 267eff86
 
         # Subscribers
         self.sub = rospy.Subscriber("~segment_list", SegmentList, self.processSegments, queue_size=1)
@@ -46,12 +43,7 @@
             assert isinstance(c, list) and len(c) == 2, c
 
             self.loginfo('new filter config: %s' % str(c))
-<<<<<<< HEAD
             self.filter = dtu.instantiate(c[0], c[1])
-=======
-            self.filter = instantiate(c[0], c[1])
-
->>>>>>> 267eff86
 
     def cbSwitch(self, switch_msg):
         self.active = switch_msg.data
@@ -70,36 +62,17 @@
         self.t_last_update = current_time
 
         # Step 2: update
-<<<<<<< HEAD
-        ml = self.filter.update(segment_list_msg)
-        if ml is not None:
-            ml_img = self.getDistributionImage(ml, segment_list_msg.header.stamp)
-            self.pub_ml_img.publish(ml_img)
+
+        self.filter.update(segment_list_msg.segments)
 
         # Step 3: build messages and publish things
-        [d_max, phi_max] = self.filter.getEstimate()
-        max_val = self.filter.getMax()
-        in_lane = max_val > self.filter.min_max
-=======
-        range_arr = np.zeros(self.filter.num_belief+1)
-        range_max = 0.6  # range to consider edges in general
-        range_min = 0.2
-        range_diff = (range_max - range_min)/(self.filter.num_belief - 1)
-
-        for i in range(1,self.filter.num_belief + 1):
-            range_arr[i] = range_min + (i-1)*range_diff
-
-        self.filter.update(segment_list_msg.segments, range_arr)
-
-        # Step 3: build messages and publish things
-        [d_max,phi_max] = self.filter.getEstimate()
+        [d_max, phi_max] = self.filter.getEstimateList()
         #print "d_max = ", d_max
         #print "phi_max = ", phi_max
-        sum_phi_l = np.sum(phi_max[1:self.filter.num_belief])
-        sum_d_l   = np.sum(d_max[1:self.filter.num_belief])
-        av_phi_l  = np.average(phi_max[1:self.filter.num_belief])
-        av_d_l    = np.average(d_max[1:self.filter.num_belief])
-
+#        sum_phi_l = np.sum(phi_max[1:self.filter.num_belief])
+#        sum_d_l = np.sum(d_max[1:self.filter.num_belief])
+#        av_phi_l = np.average(phi_max[1:self.filter.num_belief])
+#        av_d_l = np.average(d_max[1:self.filter.num_belief])
 
         max_val = self.filter.getMax()
         in_lane = max_val > self.filter.min_max
@@ -111,15 +84,14 @@
         #else:
         #    print "I am on a straight line"
 
-        delta_dmax = np.median(d_max[1:]) # - d_max[0]
-        delta_phimax = np.median(phi_max[1:]) #- phi_max[0]
+        delta_dmax = np.median(d_max[1:])  # - d_max[0]
+        delta_phimax = np.median(phi_max[1:])  #- phi_max[0]
 
         if len(self.d_median) >= 5:
             self.d_median.pop(0)
             self.phi_median.pop(0)
         self.d_median.append(delta_dmax)
         self.phi_median.append(delta_phimax)
->>>>>>> 267eff86
 
         # build lane pose message to send
         lanePose = LanePose()
@@ -132,25 +104,23 @@
 
         #print "Delta dmax", delta_dmax
         #print "Delta phimax", delta_phimax
+
+        CURVATURE_LEFT = 0.025
+        CURVATURE_RIGHT = -0.054
+        CURVATURE_STRAIGHT = 0
+
         if np.median(self.phi_median) < -0.3 and np.median(self.d_median) > 0.05:
             print "left curve"
-            lanePose.curvature = 0.025
+            lanePose.curvature = CURVATURE_LEFT
         elif np.median(self.phi_median) > 0.2 and np.median(self.d_median) < -0.02:
             print "right curve"
-            lanePose.curvature = -0.054
+            lanePose.curvature = CURVATURE_RIGHT
         else:
             print "straight line"
-            lanePose.curvature = 0.0
+            lanePose.curvature = CURVATURE_STRAIGHT
 
         # publish the belief image
-<<<<<<< HEAD
         belief_img = self.getDistributionImage(self.filter.belief, segment_list_msg.header.stamp)
-=======
-        bridge = CvBridge()
-        belief_img = bridge.cv2_to_imgmsg((255*self.filter.beliefArray[0]).astype('uint8'), "mono8")
-        belief_img.header.stamp = segment_list_msg.header.stamp
-
->>>>>>> 267eff86
         self.pub_lane_pose.publish(lanePose)
         self.pub_belief_img.publish(belief_img)
 
@@ -166,11 +136,7 @@
         img.header.stamp = stamp
         return img
 
-<<<<<<< HEAD
     def updateVelocity(self, twist_msg):
-=======
-    def updateVelocity(self,twist_msg):
->>>>>>> 267eff86
         self.velocity = twist_msg
 
     def onShutdown(self):
